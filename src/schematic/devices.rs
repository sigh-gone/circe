// ex: Vgnd0 net1 0 0
// device Id, net at port, ground net '0', device voltage 0
mod devicetype;
mod deviceinstance;
use devicetype::{Graphics, DeviceClass, r::R, gnd::Gnd};
use deviceinstance::{Device};

use std::{rc::Rc, cell::RefCell, hash::Hasher, collections::HashSet};
use iced::widget::canvas::Frame;

use crate::{
    schematic::nets::{Drawable},
    transforms::{
        SSPoint, VSBox, VCTransform, SchematicSpace, SSBox, VSPoint
    }, 
};

use by_address::ByAddress;

<<<<<<< HEAD
pub struct RcRDevice(Rc<RefCell<Device>>);

=======
use super::interactable::Interactive;

#[derive(Debug, Clone)]
pub struct RcRDevice (pub Rc<RefCell<Device>>);

>>>>>>> 9dcaa579
impl PartialEq for RcRDevice {
    fn eq(&self, other: &Self) -> bool {
        ByAddress(self.0.clone()) == ByAddress(other.0.clone())
    }
}
<<<<<<< HEAD

=======
impl Eq for RcRDevice{}
>>>>>>> 9dcaa579
impl std::hash::Hash for RcRDevice {
    fn hash<H: Hasher>(&self, state: &mut H) {
        ByAddress(self.0.clone()).hash(state);
    }
}

<<<<<<< HEAD
struct DeviceSet <T> where T: DeviceType<T> {
    set: HashSet<RcRDevice>, 
=======
struct ClassManager {
>>>>>>> 9dcaa579
    wm: usize,
    graphics: Vec<Rc<Graphics>>,
}
<<<<<<< HEAD
impl<T> DeviceSet<T> where T: DeviceType<T> + 'static {
    fn new_instance(&mut self) -> Rc<RefCell<Device>> {
        Rc::new(RefCell::new(Device::new_with_ord(self.wm, self.graphics_resources[0].clone())))
=======

impl ClassManager {
    pub fn new_w_graphics(graphics: Vec<Rc<Graphics>>) -> Self {
        ClassManager { wm: 0, graphics }
>>>>>>> 9dcaa579
    }
    pub fn incr(&mut self) -> usize {
        self.wm += 1;
        self.wm
    }
}

struct DevicesManager {
    gnd: ClassManager,
    r: ClassManager,
}

impl Default for DevicesManager {
    fn default() -> Self {
        Self { 
            gnd: ClassManager::new_w_graphics(vec![]), 
            r: ClassManager::new_w_graphics(vec![]), 
        }
    }
}

pub struct Devices {
    set: HashSet<RcRDevice>, 
    manager: DevicesManager,
}

impl Default for Devices {
    fn default() -> Self {
        Devices{ set: HashSet::new(), manager: DevicesManager::default() }
    }
}

impl Drawable for Devices {
    fn draw_persistent(&self, vct: VCTransform, vcscale: f32, frame: &mut Frame) {
        for d in &self.set {
            d.0.borrow().draw_persistent(vct, vcscale, frame);
        }
    }
    fn draw_selected(&self, vct: VCTransform, vcscale: f32, frame: &mut Frame) {
        panic!("not intended for use");
    }
    fn draw_preview(&self, vct: VCTransform, vcscale: f32, frame: &mut Frame) {
        for d in self.set.iter().filter(|&d| d.0.borrow().get_interactable().tentative) {
            d.0.borrow().draw_preview(vct, vcscale, frame);
        }
    }
}

impl Devices {
    pub fn insert(&mut self, d: RcRDevice) {
        let ord = match d.0.borrow().class() {
            DeviceClass::Gnd(_) => self.manager.gnd.incr(),
            DeviceClass::R(_) => self.manager.r.incr(),
        };
        d.0.borrow_mut().set_ord(ord);
        self.set.insert(d);
    }
    pub fn selectable(&self, curpos_ssp: SSPoint, skip: &mut usize, count: &mut usize) -> Option<RcRDevice> {
        for d in &self.set {
            let mut ssb = d.0.borrow().bounds().clone();
            ssb.set_size(ssb.size() + euclid::Size2D::<i16, SchematicSpace>::new(1, 1));
            if ssb.contains(curpos_ssp) {
                *count += 1;
                if *count > *skip {
                    *skip = *count;
                    return Some(d.clone());
                }
            }
        }
        None
    }
    pub fn tentatives(&self) -> impl Iterator<Item = RcRDevice> + '_ {
        self.set.iter().filter_map(
            |x| 
            if x.0.borrow().get_interactable().tentative {
                Some(x.clone())
            } else {
                None
            }
        )
    }
    pub fn tentatives_by_ssbox(&mut self, ssb: &SSBox) {
        let _: Vec<_> = self.set.iter().map(|d| {
            // d.0.borrow_mut().tentative_by_vsb(vsb);
            d.0.borrow_mut().interactable.tentative_by_ssb(ssb);
        }).collect();
    }
    pub fn new_res(&mut self) -> RcRDevice {
        let d = Device::new_with_ord_class(0, DeviceClass::R(R::new()));
        RcRDevice(Rc::new(RefCell::new(d)))
    }
    pub fn new_gnd(&mut self) -> RcRDevice {
        let d = Device::new_with_ord_class(0, DeviceClass::Gnd(Gnd::new()));
        RcRDevice(Rc::new(RefCell::new(d)))
    }
    pub fn ports_ssp(&self) -> Vec<SSPoint> {
        self.set.iter()
        .flat_map(|d| d.0.borrow().ports_ssp())
        .collect()
    }
    pub fn clear_tentatives(&mut self) {
        for d in &self.set {
            d.0.borrow_mut().clear_tentatives();
        }
    }
    pub fn bounding_box(&self) -> VSBox {
        let pts = self.set.iter()
        .flat_map(
            |d|
            [d.0.borrow().bounds().min, d.0.borrow().bounds().max].into_iter()
        );
        SSBox::from_points(pts).cast().cast_unit()
    }
    pub fn occupies_ssp(&self, ssp: SSPoint) -> bool {
        for d in &self.set {
            if d.0.borrow().ports_occupy_ssp(ssp) {return true}
        }
        false
    }
    pub fn delete_device(&mut self, d: &RcRDevice) {
        self.set.remove(d);
    }
}

<|MERGE_RESOLUTION|>--- conflicted
+++ resolved
@@ -17,51 +17,31 @@
 
 use by_address::ByAddress;
 
-<<<<<<< HEAD
-pub struct RcRDevice(Rc<RefCell<Device>>);
-
-=======
 use super::interactable::Interactive;
 
 #[derive(Debug, Clone)]
 pub struct RcRDevice (pub Rc<RefCell<Device>>);
 
->>>>>>> 9dcaa579
 impl PartialEq for RcRDevice {
     fn eq(&self, other: &Self) -> bool {
         ByAddress(self.0.clone()) == ByAddress(other.0.clone())
     }
 }
-<<<<<<< HEAD
-
-=======
 impl Eq for RcRDevice{}
->>>>>>> 9dcaa579
 impl std::hash::Hash for RcRDevice {
     fn hash<H: Hasher>(&self, state: &mut H) {
         ByAddress(self.0.clone()).hash(state);
     }
 }
 
-<<<<<<< HEAD
-struct DeviceSet <T> where T: DeviceType<T> {
-    set: HashSet<RcRDevice>, 
-=======
 struct ClassManager {
->>>>>>> 9dcaa579
     wm: usize,
     graphics: Vec<Rc<Graphics>>,
 }
-<<<<<<< HEAD
-impl<T> DeviceSet<T> where T: DeviceType<T> + 'static {
-    fn new_instance(&mut self) -> Rc<RefCell<Device>> {
-        Rc::new(RefCell::new(Device::new_with_ord(self.wm, self.graphics_resources[0].clone())))
-=======
 
 impl ClassManager {
     pub fn new_w_graphics(graphics: Vec<Rc<Graphics>>) -> Self {
         ClassManager { wm: 0, graphics }
->>>>>>> 9dcaa579
     }
     pub fn incr(&mut self) -> usize {
         self.wm += 1;
