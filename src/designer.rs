//! Designer
//! Concrete types for schematic content for designing device appearances
//! intended to eventually allow users to define hierarchical devices
//! for now, intended only to allow devs to quickly draw up basic device symbols

use crate::schematic::devices::port::{Port, RcRPort};
use crate::schematic::interactable::Interactive;
use crate::schematic::{self, SchematicElement, SchematicMsg};
use crate::transforms::{Point, SSBox, SSPoint, VSPoint};
use crate::{
    transforms::{VCTransform, VSBox, VVTransform},
    viewport::Drawable,
};
use iced::widget::canvas::path::Builder;
use iced::widget::canvas::{event::Event, Frame};
use iced::widget::canvas::{stroke, LineCap, Stroke};
use iced::Color;
use send_wrapper::SendWrapper;

use crate::schematic::devices::strokes::{Bounds, CirArc, Linear, RcRBounds, RcRCirArc, RcRLinear};
use std::collections::HashSet;
use std::fs;

/// an enum to unify different types in schematic (lines and ellipses)
#[derive(Debug, Clone)]
pub enum DesignerElement {
    Linear(RcRLinear),
    Port(RcRPort),
    CirArc(RcRCirArc),
    Bounds(RcRBounds),
}

impl PartialEq for DesignerElement {
    fn eq(&self, other: &Self) -> bool {
        match (self, other) {
            (Self::Linear(l0), Self::Linear(r0)) => {
                by_address::ByAddress(l0.0.clone()) == by_address::ByAddress(r0.0.clone())
            }
            (Self::CirArc(l0), Self::CirArc(r0)) => {
                by_address::ByAddress(l0.0.clone()) == by_address::ByAddress(r0.0.clone())
            }
            (Self::Port(l0), Self::Port(r0)) => {
                by_address::ByAddress(l0.0.clone()) == by_address::ByAddress(r0.0.clone())
            }
            (Self::Bounds(l0), Self::Bounds(r0)) => {
                by_address::ByAddress(l0.0.clone()) == by_address::ByAddress(r0.0.clone())
            }
            _ => false,
        }
    }
}

impl Eq for DesignerElement {}

impl std::hash::Hash for DesignerElement {
    fn hash<H: std::hash::Hasher>(&self, state: &mut H) {
        match self {
            DesignerElement::Linear(rcrl) => by_address::ByAddress(rcrl.0.clone()).hash(state),
            DesignerElement::CirArc(rcrl) => by_address::ByAddress(rcrl.0.clone()).hash(state),
            DesignerElement::Port(rcrp) => by_address::ByAddress(rcrp.0.clone()).hash(state),
            DesignerElement::Bounds(rcrb) => by_address::ByAddress(rcrb.0.clone()).hash(state),
        }
    }
}

impl Drawable for DesignerElement {
    fn draw_persistent(&self, vct: VCTransform, vcscale: f32, frame: &mut Frame) {
        match self {
            DesignerElement::Linear(l) => l.0.borrow().draw_persistent(vct, vcscale, frame),
            DesignerElement::CirArc(l) => l.0.borrow().draw_persistent(vct, vcscale, frame),
            DesignerElement::Port(l) => l.0.borrow().draw_persistent(vct, vcscale, frame),
            DesignerElement::Bounds(l) => l.0.borrow().draw_persistent(vct, vcscale, frame),
        }
    }

    fn draw_selected(&self, vct: VCTransform, vcscale: f32, frame: &mut Frame) {
        match self {
            DesignerElement::Linear(l) => l.0.borrow().draw_selected(vct, vcscale, frame),
            DesignerElement::CirArc(l) => l.0.borrow().draw_selected(vct, vcscale, frame),
            DesignerElement::Port(l) => l.0.borrow().draw_selected(vct, vcscale, frame),
            DesignerElement::Bounds(l) => l.0.borrow().draw_selected(vct, vcscale, frame),
        }
    }

    fn draw_preview(&self, vct: VCTransform, vcscale: f32, frame: &mut Frame) {
        match self {
            DesignerElement::Linear(l) => l.0.borrow().draw_preview(vct, vcscale, frame),
            DesignerElement::CirArc(l) => l.0.borrow().draw_preview(vct, vcscale, frame),
            DesignerElement::Port(l) => l.0.borrow().draw_preview(vct, vcscale, frame),
            DesignerElement::Bounds(l) => l.0.borrow().draw_preview(vct, vcscale, frame),
        }
    }
}

impl SchematicElement for DesignerElement {
    fn contains_vsp(&self, vsp: VSPoint) -> bool {
        match self {
            DesignerElement::Linear(l) => l.0.borrow().interactable.contains_vsp(vsp),
            DesignerElement::CirArc(l) => l.0.borrow().interactable.contains_vsp(vsp),
            DesignerElement::Port(l) => l.0.borrow().interactable.contains_vsp(vsp),
            DesignerElement::Bounds(l) => l.0.borrow().interactable.contains_vsp(vsp),
        }
    }
}

impl DesignerElement {
    fn bounding_box(&self) -> VSBox {
        match self {
            DesignerElement::Linear(l) => l.0.borrow().interactable.bounds,
            DesignerElement::CirArc(l) => l.0.borrow().interactable.bounds,
            DesignerElement::Port(p) => p.0.borrow().interactable.bounds,
            DesignerElement::Bounds(p) => p.0.borrow().interactable.bounds,
        }
    }
}

#[derive(Debug, Clone)]
pub enum Msg {
    CanvasEvent(Event),
    Line,
}

impl schematic::ContentMsg for Msg {
    fn canvas_event_msg(event: Event) -> Self {
        Msg::CanvasEvent(event)
    }
}

#[derive(Debug, Clone, Default)]
pub enum DesignerSt {
    #[default]
    Idle,
    Line(Option<(VSPoint, VSPoint)>),
    CirArc((Option<(VSPoint, VSPoint, VSPoint)>, u8)),
    Bounds(Option<(SSPoint, SSPoint)>),
}

/// struct holding schematic state (lines and ellipses)
#[derive(Debug, Clone)]
pub struct Designer {
    pub infobarstr: Option<String>,

    state: DesignerSt,

    content: HashSet<DesignerElement>,

    rounding_interval: f32,
    curpos_vsp: VSPoint,
}

impl Default for Designer {
    fn default() -> Self {
        Self {
            infobarstr: Default::default(),
            state: Default::default(),
            content: Default::default(),
            rounding_interval: 0.25,
            curpos_vsp: Default::default(),
        }
    }
}

impl Designer {
    fn update_cursor_vsp(&mut self, curpos_vsp: VSPoint) {
        self.curpos_vsp = (curpos_vsp / self.rounding_interval).round() * self.rounding_interval;
        match &mut self.state {
            DesignerSt::Bounds(opt_vsps) => {
                if let Some((_ssp0, ssp1)) = opt_vsps {
                    *ssp1 = self.curpos_vsp.round().cast().cast_unit();
                }
            }
            DesignerSt::CirArc((opt_vsps, wmi)) => {
                if let Some((_vsp_center, vsp0, vsp1)) = opt_vsps {
                    match wmi {
                        0 => {
                            *vsp0 = self.curpos_vsp;
                            *vsp1 = self.curpos_vsp;
                        }
                        1 => {
                            *vsp1 = self.curpos_vsp;
                        }
                        _ => {}
                    }
                }
            }
            DesignerSt::Line(opt_vsps) => {
                if let Some((_vsp0, vsp1)) = opt_vsps {
                    *vsp1 = self.curpos_vsp;
                }
            }
            DesignerSt::Idle => {}
        }
    }
    fn occupies_vsp(&self, _vsp: VSPoint) -> bool {
        false
    }
    /// create graphics for the current designer and save it.
    // lazy_static! {
    //     static ref DEFAULT_GRAPHICS: Graphics = Graphics {
    //         pts: vec![
    //             vec![VSPoint::new(0., 3.), VSPoint::new(0., -3.),],
    //             vec![
    //                 VSPoint::new(-1., 2.),
    //                 VSPoint::new(-1., -2.),
    //                 VSPoint::new(1., -2.),
    //                 VSPoint::new(1., 2.),
    //                 VSPoint::new(-1., 2.),
    //             ],
    //         ],
    //         circles: vec![],
    //         ports: vec![
    //             Port {
    //                 name: "+".to_string(),
    //                 offset: SSPoint::new(0, 3),
    //                 interactable: Interactable::default(),
    //             },
    //             Port {
    //                 name: "-".to_string(),
    //                 offset: SSPoint::new(0, -3),
    //                 interactable: Interactable::default(),
    //             },
    //         ],
    //         bounds: SSBox::new(SSPoint::new(-2, 3), SSPoint::new(2, -3)),
    //     };
    // }
    fn graphics(&mut self) {
        let mut graphics = String::from(
            "lazy_static! {\n    static ref DEFAULT_GRAPHICS: Graphics = Graphics {\n",
        );
        let pts: Vec<_> = self
            .content
            .iter()
            .filter_map(|x| {
                if let DesignerElement::Linear(l) = x {
                    Some(l)
                } else {
                    None
                }
            })
            .collect();
<<<<<<< HEAD
        let circles = 0;
=======
        let cirarcs: Vec<_> = self
            .content
            .iter()
            .filter_map(|x| {
                if let DesignerElement::CirArc(l) = x {
                    Some(l)
                } else {
                    None
                }
            })
            .collect();
>>>>>>> fdc8faa3
        let ports: Vec<_> = self
            .content
            .iter()
            .filter_map(|x| {
                if let DesignerElement::Port(p) = x {
                    Some(p)
                } else {
                    None
                }
            })
            .collect();
        let bounds: Vec<_> = self
            .content
            .iter()
            .filter_map(|x| {
                if let DesignerElement::Bounds(b) = x {
                    Some(b)
                } else {
                    None
                }
            })
            .collect();
        graphics.push_str("        pts: vec![\n");
        // lines
        for line in pts {
            let pt01 = line.0.borrow().pts();
            graphics.push_str(&format!(
                "            vec![VSPoint::new({:0.2}, {:0.2}), VSPoint::new({:0.2}, {:0.2}),],\n",
                pt01.0.x, pt01.0.y, pt01.1.x, pt01.1.y
            ))
        }
        graphics.push_str("        ],\n");
        graphics.push_str("        cirarcs: vec![\n");
        for &c in cirarcs.iter() {
            //         cirarcs: vec![
            //             CirArc::from_triplet(VSPoint::origin(), VSPoint::new(0.0, 1.5), VSPoint::new(0.0, 1.5))
            //             ],
            //         for c in circles
            let pts = c.0.borrow().pts();
            graphics.push_str(&format!("             CirArc::from_triplet(VSPoint::new({:0.2}, {:0.2}), VSPoint::new({:0.2}, {:0.2}), VSPoint::new({:0.2}, {:0.2})),\n", pts.0.x, pts.0.y, pts.1.x, pts.1.y, pts.2.x, pts.2.y));
        }
        graphics.push_str("        ],\n");

        // ports
        graphics.push_str("        ports: vec![\n");
        for (i, &port) in ports.iter().enumerate() {
            //             Port {
            //                 name: "+".to_string(),
            //                 offset: SSPoint::new(0, 3),
            //                 interactable: Interactable::default(),
            //             },
            graphics.push_str("            Port {\n");
            graphics.push_str(&format!("                name: \"{}\".to_string(),\n", i));
            graphics.push_str(&format!(
                "                offset: SSPoint::new({}, {}),\n",
                port.0.borrow().offset.x,
                port.0.borrow().offset.y
            ));
            graphics.push_str("                interactable: Interactable::default()\n");
            graphics.push_str("            },\n");
        }
        graphics.push_str("        ],\n");
        // bounds
        for bound in bounds {
            //         bounds: SSBox::new(SSPoint::new(-2, 3), SSPoint::new(2, -3)),
            let pt01 = bound.0.borrow().pts();
            graphics.push_str(&format!(
                "        bounds: SSBox::new(SSPoint::new({}, {}), SSPoint::new({}, {})),\n",
                pt01.0.x, pt01.0.y, pt01.1.x, pt01.1.y
            ))
        }
        graphics.push_str("    };\n");
        graphics.push_str(" }\n");

        fs::write("graphics.txt", graphics.as_bytes()).expect("Unable to write file");
    }
}

impl Drawable for Designer {
    fn draw_persistent(&self, vct: VCTransform, vcscale: f32, frame: &mut Frame) {
        for e in &self.content {
            e.draw_persistent(vct, vcscale, frame);
        }
    }

    fn draw_selected(&self, _vct: VCTransform, _vcscale: f32, _frame: &mut Frame) {
        panic!("not intended for use");
    }

    fn draw_preview(&self, vct: VCTransform, vcscale: f32, frame: &mut Frame) {
        fn draw_snap_marker(vsp: VSPoint, vct: VCTransform, _vcscale: f32, frame: &mut Frame) {
            let cursor_stroke = || -> Stroke {
                Stroke {
                    width: 1.0,
                    style: stroke::Style::Solid(Color::from_rgb(1.0, 0.9, 0.0)),
                    line_cap: LineCap::Round,
                    ..Stroke::default()
                }
            };
            let dim = 0.25;
            let x0 = vsp.x - dim;
            let x1 = vsp.x + dim;
            let y0 = vsp.y - dim;
            let y1 = vsp.y + dim;
            let mut path_builder = Builder::new();
            path_builder.move_to(Point::from(vct.transform_point(VSPoint::new(x0, vsp.y))).into());
            path_builder.line_to(Point::from(vct.transform_point(VSPoint::new(x1, vsp.y))).into());
            path_builder.move_to(Point::from(vct.transform_point(VSPoint::new(vsp.x, y0))).into());
            path_builder.line_to(Point::from(vct.transform_point(VSPoint::new(vsp.x, y1))).into());
            frame.stroke(&path_builder.build(), cursor_stroke());
        }
        match &self.state {
            DesignerSt::Line(opt_vsps) => {
                if let Some((vsp0, vsp1)) = opt_vsps {
                    Linear::new(*vsp0, *vsp1).draw_preview(vct, vcscale, frame);
                }
            }
            DesignerSt::CirArc(opt_vsps) => {
                if let (Some((vsp_center, vsp0, vsp1)), _) = opt_vsps {
                    CirArc::from_triplet(*vsp_center, *vsp0, *vsp1)
                        .draw_preview(vct, vcscale, frame);
                }
            }
            DesignerSt::Bounds(opt_vsps) => {
                draw_snap_marker(self.curpos_vsp.round(), vct, vcscale, frame);
                if let Some((ssp0, ssp1)) = opt_vsps {
                    Bounds::new(SSBox::from_points([ssp0, ssp1])).draw_preview(vct, vcscale, frame);
                }
            }
            DesignerSt::Idle => {}
        }
    }
}

impl schematic::Content<DesignerElement, Msg> for Designer {
    fn curpos_update(&mut self, vsp: VSPoint) {
        self.update_cursor_vsp(vsp);
    }
    fn curpos_vsp(&self) -> VSPoint {
        self.curpos_vsp
    }
    fn bounds(&self) -> VSBox {
        if !self.content.is_empty() {
            let v_pts: Vec<_> = self
                .content
                .iter()
                .flat_map(|f| [f.bounding_box().min, f.bounding_box().max])
                .collect();
            VSBox::from_points(v_pts)
        } else {
            VSBox::from_points([VSPoint::new(-1.0, -1.0), VSPoint::new(1.0, 1.0)])
        }
    }
    fn intersects_vsb(&mut self, vsb: VSBox) -> HashSet<DesignerElement> {
        let mut ret = HashSet::new();
        for d in &self.content {
            match d {
                DesignerElement::Linear(l) => {
                    if l.0.borrow_mut().interactable.intersects_vsb(&vsb) {
                        ret.insert(DesignerElement::Linear(l.clone()));
                    }
                }
                DesignerElement::CirArc(l) => {
                    if l.0.borrow_mut().interactable.intersects_vsb(&vsb) {
                        ret.insert(DesignerElement::CirArc(l.clone()));
                    }
                }
                DesignerElement::Port(l) => {
                    if l.0.borrow_mut().interactable.intersects_vsb(&vsb) {
                        ret.insert(DesignerElement::Port(l.clone()));
                    }
                }
                DesignerElement::Bounds(l) => {
                    if l.0.borrow_mut().interactable.intersects_vsb(&vsb) {
                        ret.insert(DesignerElement::Bounds(l.clone()));
                    }
                }
            }
        }
        ret
    }

    /// returns the first CircuitElement after skip which intersects with curpos_ssp, if any.
    /// count is updated to track the number of elements skipped over
    fn selectable(
        &mut self,
        vsp: VSPoint,
        skip: usize,
        count: &mut usize,
    ) -> Option<DesignerElement> {
        for d in &self.content {
            match d {
                DesignerElement::Linear(l) => {
                    if l.0.borrow_mut().interactable.contains_vsp(vsp) {
                        if *count == skip {
                            // skipped just enough
                            return Some(d.clone());
                        } else {
                            *count += 1;
                        }
                    }
                }
                DesignerElement::CirArc(l) => {
                    if l.0.borrow_mut().interactable.contains_vsp(vsp) {
                        if *count == skip {
                            // skipped just enough
                            return Some(d.clone());
                        } else {
                            *count += 1;
                        }
                    }
                }
                DesignerElement::Port(l) => {
                    if l.0.borrow_mut().interactable.contains_vsp(vsp) {
                        if *count == skip {
                            // skipped just enough
                            return Some(d.clone());
                        } else {
                            *count += 1;
                        }
                    }
                }
                DesignerElement::Bounds(b) => {
                    if b.0.borrow_mut().interactable.contains_vsp(vsp) {
                        if *count == skip {
                            // skipped just enough
                            return Some(d.clone());
                        } else {
                            *count += 1;
                        }
                    }
                }
            }
        }
        None
    }

    fn update(&mut self, msg: Msg) -> SchematicMsg<DesignerElement> {
        let ret_msg = match msg {
            Msg::CanvasEvent(event) => {
                let mut state = self.state.clone();
                let mut ret_msg_tmp = SchematicMsg::None;
                match (&mut state, event) {
                    // draw an arc
                    (
                        DesignerSt::Idle,
                        Event::Keyboard(iced::keyboard::Event::KeyPressed {
                                            key_code: iced::keyboard::KeyCode::A,
                                            modifiers: _,
                                        }),
                    ) => {
                        state = DesignerSt::CirArc((None, 0));
                    }
                    (
                        DesignerSt::CirArc((cirarc_st, wmi)),
                        Event::Mouse(iced::mouse::Event::ButtonPressed(iced::mouse::Button::Left)),
                    ) => {
                        if let Some((vsp_center, vsp0, vsp1)) = cirarc_st {
                            match wmi {
                                0 => {
                                    *wmi += 1;
                                }
                                1 => {
                                    self.content.insert(DesignerElement::CirArc(RcRCirArc::new(
                                        CirArc::from_triplet(*vsp_center, *vsp0, *vsp1),
                                    )));
                                    state = DesignerSt::Idle;
                                }
                                _ => {
                                    state = DesignerSt::Idle;
                                }
                            }
                        } else {
                            state = DesignerSt::CirArc((
                                Some((self.curpos_vsp, self.curpos_vsp, self.curpos_vsp)),
                                0,
                            ))
                        }
                        ret_msg_tmp = SchematicMsg::ClearPassive;
                    }
                    // output graphics definition
                    (
                        DesignerSt::Idle,
                        Event::Keyboard(iced::keyboard::Event::KeyPressed {
                                            key_code: iced::keyboard::KeyCode::Space,
                                            modifiers: _,
                                        }),
                    ) => {
                        self.graphics();
                    }
                    // draw bounds
                    (
                        DesignerSt::Idle,
                        Event::Keyboard(iced::keyboard::Event::KeyPressed {
                                            key_code: iced::keyboard::KeyCode::B,
                                            modifiers: _,
                                        }),
                    ) => {
                        state = DesignerSt::Bounds(None);
                    }
                    (
                        DesignerSt::Bounds(opt_ws),
                        Event::Mouse(iced::mouse::Event::ButtonPressed(iced::mouse::Button::Left)),
                    ) => {
                        let new_st;
                        if let Some((ssp0, ssp1)) = opt_ws {
                            // subsequent click
                            if self.curpos_vsp.round().cast().cast_unit() == *ssp0 {
                                new_st = DesignerSt::Idle; // zero size bounds: do not make
                            } else {
                                self.content.insert(DesignerElement::Bounds(RcRBounds::new(
                                    Bounds::new(SSBox::from_points([ssp0, ssp1])),
                                )));
                                new_st = DesignerSt::Idle; // created a valid bound: return to idle state
                            }
                            ret_msg_tmp = SchematicMsg::ClearPassive;
                        } else {
                            // first click
                            let ssp = self.curpos_vsp.round().cast().cast_unit();
                            new_st = DesignerSt::Bounds(Some((ssp, ssp)));
                        }
                        state = new_st;
                    }
                    // port placement
                    (
                        DesignerSt::Idle,
                        Event::Keyboard(iced::keyboard::Event::KeyPressed {
                                            key_code: iced::keyboard::KeyCode::P,
                                            modifiers: _,
                                        }),
                    ) => {
                        ret_msg_tmp = SchematicMsg::NewElement(SendWrapper::new(
                            DesignerElement::Port(RcRPort::new(Port::default())),
                        ));
                    }
                    // line placement
                    (
                        DesignerSt::Idle,
                        Event::Keyboard(iced::keyboard::Event::KeyPressed {
                                            key_code: iced::keyboard::KeyCode::W,
                                            modifiers: _,
                                        }),
                    ) => {
                        state = DesignerSt::Line(None);
                    }
                    (
                        DesignerSt::Line(opt_ws),
                        Event::Mouse(iced::mouse::Event::ButtonPressed(iced::mouse::Button::Left)),
                    ) => {
                        let vsp = self.curpos_vsp;
                        let new_ws;
                        if let Some((ssp0, _ssp1)) = opt_ws {
                            // subsequent click
                            if vsp == *ssp0 {
                                new_ws = None;
                            } else if self.occupies_vsp(vsp) {
                                self.content.insert(DesignerElement::Linear(RcRLinear::new(
                                    Linear::new(*ssp0, vsp),
                                )));
                                new_ws = None;
                            } else {
                                self.content.insert(DesignerElement::Linear(RcRLinear::new(
                                    Linear::new(*ssp0, vsp),
                                )));
                                new_ws = Some((vsp, vsp));
                            }
                            ret_msg_tmp = SchematicMsg::ClearPassive;
                        } else {
                            // first click
                            new_ws = Some((vsp, vsp));
                        }
                        state = DesignerSt::Line(new_ws);
                    }
                    // state reset
                    (
                        _,
                        Event::Keyboard(iced::keyboard::Event::KeyPressed {
                                            key_code: iced::keyboard::KeyCode::Escape,
                                            modifiers: _,
                                        }),
                    ) => {
                        state = DesignerSt::Idle;
                    }
                    _ => {}
                }
                self.state = state;
                ret_msg_tmp
            }
            Msg::Line => {
                self.state = DesignerSt::Line(None);
                SchematicMsg::None
            }
        };
        ret_msg
    }

    fn move_elements(&mut self, elements: &HashSet<DesignerElement>, sst: &VVTransform) {
        for e in elements {
            match e {
                DesignerElement::Linear(l) => {
                    l.0.borrow_mut().transform(*sst);
                    // if moving an existing line, does nothing
                    // inserts the line if placing a new line
                    self.content.insert(DesignerElement::Linear(l.clone()));
                }
                DesignerElement::CirArc(l) => {
                    l.0.borrow_mut().transform(*sst);
                    // if moving an existing line, does nothing
                    // inserts the line if placing a new line
                    self.content.insert(DesignerElement::CirArc(l.clone()));
                }
                DesignerElement::Port(l) => {
                    l.0.borrow_mut().transform(*sst);
                    // if moving an existing line, does nothing
                    // inserts the line if placing a new line
                    self.content.insert(DesignerElement::Port(l.clone()));
                }
                DesignerElement::Bounds(l) => {
                    l.0.borrow_mut().transform(*sst);
                    // if moving an existing line, does nothing
                    // inserts the line if placing a new line
                    self.content.insert(DesignerElement::Bounds(l.clone()));
                }
            }
        }
    }

    fn copy_elements(&mut self, elements: &HashSet<DesignerElement>, sst: &VVTransform) {
        for e in elements {
            match e {
                DesignerElement::Linear(rcl) => {
                    //unwrap refcell
                    let refcell_d = rcl.0.borrow();
                    let mut line = (*refcell_d).clone();
                    line.transform(*sst);

                    //build BaseElement
                    self.content
                        .insert(DesignerElement::Linear(RcRLinear::new(line)));
                }
                DesignerElement::CirArc(rcl) => {
                    //unwrap refcell
                    let refcell_d = rcl.0.borrow();
                    let mut cirarc = (*refcell_d).clone();
                    cirarc.transform(*sst);

                    //build BaseElement
                    self.content
                        .insert(DesignerElement::CirArc(RcRCirArc::new(cirarc)));
                }
                DesignerElement::Port(rcl) => {
                    //unwrap refcell
                    let refcell_d = rcl.0.borrow();
                    let mut port = (*refcell_d).clone();
                    port.transform(*sst);

                    //build BaseElement
                    self.content
                        .insert(DesignerElement::Port(RcRPort::new(port)));
                }
                DesignerElement::Bounds(rcl) => {
                    //unwrap refcell
                    let refcell_d = rcl.0.borrow();
                    let mut bounds = (*refcell_d).clone();
                    bounds.transform(*sst);

                    //build BaseElement
                    self.content
                        .insert(DesignerElement::Bounds(RcRBounds::new(bounds)));
                }
            }
        }
    }

    fn delete_elements(&mut self, elements: &HashSet<DesignerElement>) {
        for e in elements {
            self.content.remove(e);
        }
    }

    fn is_idle(&self) -> bool {
        matches!(self.state, DesignerSt::Idle)
    }
}<|MERGE_RESOLUTION|>--- conflicted
+++ resolved
@@ -238,9 +238,7 @@
                 }
             })
             .collect();
-<<<<<<< HEAD
-        let circles = 0;
-=======
+
         let cirarcs: Vec<_> = self
             .content
             .iter()
@@ -252,7 +250,6 @@
                 }
             })
             .collect();
->>>>>>> fdc8faa3
         let ports: Vec<_> = self
             .content
             .iter()
